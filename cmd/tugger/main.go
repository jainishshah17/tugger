--- conflicted
+++ resolved
@@ -36,10 +36,7 @@
 var (
 	ifExists    bool
 	log         *logrus.Logger
-<<<<<<< HEAD
-=======
 	policy      *Policy
->>>>>>> 89e5ce6e
 	tlsCertFile string
 	tlsKeyFile  string
 )
@@ -68,18 +65,13 @@
 func main() {
 	flag.BoolVar(&ifExists, "if-exists", false, "makes the mutation conditional on whether the mutated image name exists in the registry")
 	logLevel := flag.String("log-level", "info", "log verbosity")
-<<<<<<< HEAD
-=======
 	policyFile := flag.String("policy-file", "", "YAML file defining allowed image name patterns (see readme)")
->>>>>>> 89e5ce6e
 	flag.StringVar(&tlsCertFile, "tls-cert", "/etc/admission-controller/tls/tls.crt", "TLS certificate file.")
 	flag.StringVar(&tlsKeyFile, "tls-key", "/etc/admission-controller/tls/tls.key", "TLS key file.")
 	flag.Parse()
 
 	log = logging.New(*logLevel)
 
-<<<<<<< HEAD
-=======
 	if *policyFile != "" {
 		var err error
 		if policy, err = NewPolicy(WithConfigFile(*policyFile)); err != nil {
@@ -87,7 +79,6 @@
 		}
 	}
 
->>>>>>> 89e5ce6e
 	http.HandleFunc("/ping", healthCheck)
 	http.HandleFunc("/mutate", mutateAdmissionReviewHandler)
 	http.HandleFunc("/validate", validateAdmissionReviewHandler)
@@ -247,20 +238,6 @@
 		log.WithError(err).WithField("image", image).Error("could not parse image")
 		return false
 	}
-<<<<<<< HEAD
-
-	if _, err := remote.Image(ref, remote.WithAuthFromKeychain(authn.DefaultKeychain)); err != nil {
-		log.WithError(err).WithField("image", image).Error("could not fetch image")
-		return false
-	}
-
-	return true
-}
-
-func handleContainer(container *v1.Container, dockerRegistryUrl string) bool {
-	log.Println("Container Image is", container.Image)
-
-=======
 
 	if _, err := remote.Image(ref, remote.WithAuthFromKeychain(authn.DefaultKeychain)); err != nil {
 		log.WithError(err).WithField("image", image).Error("could not fetch image")
@@ -284,7 +261,6 @@
 	}
 
 	// backwards compatibility when policy is undefined
->>>>>>> 89e5ce6e
 	if containsRegisty(whitelistedRegistries, container.Image) {
 		log.Printf("Image is being pulled from Private Registry: %s", container.Image)
 		return false
@@ -313,11 +289,7 @@
 
 	data, err := ioutil.ReadAll(r.Body)
 	if err != nil {
-<<<<<<< HEAD
-		log.WithError(err).WithField("body", string(data)).Error("could not parse request")
-=======
 		log.WithError(err).WithField("body", string(data)).Error("could not read request")
->>>>>>> 89e5ce6e
 		w.WriteHeader(http.StatusBadRequest)
 		return
 	}
@@ -439,11 +411,7 @@
 		slackBody, _ := json.Marshal(SlackRequestBody{Text: msg})
 		req, err := http.NewRequest(http.MethodPost, webhookUrl, bytes.NewBuffer(slackBody))
 		if err != nil {
-<<<<<<< HEAD
-			log.WithError(err).Error("got error from Slack")
-=======
 			log.WithError(err).Error("unable to build slack request")
->>>>>>> 89e5ce6e
 		}
 
 		req.Header.Add("Content-Type", "application/json")
